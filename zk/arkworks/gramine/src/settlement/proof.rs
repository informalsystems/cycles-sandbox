use std::cmp::Ordering;
use std::str::FromStr;

use anyhow::Result;
use ark_ff::{ToConstraintField, Zero};
use ark_groth16::r1cs_to_qap::LibsnarkReduction;
use ark_groth16::{Groth16, PreparedVerifyingKey, Proof, ProvingKey};
use ark_r1cs_std::prelude::*;
use ark_relations::r1cs::{ConstraintSynthesizer, ConstraintSystemRef, SynthesisError};
use ark_serialize::{CanonicalDeserialize, CanonicalSerialize};
use ark_snark::SNARK;
use arkworks_merkle_tree::poseidontree::{Poseidon377MerklePath, Root};
use base64::prelude::*;
use decaf377::{Bls12_377, Fq};
use decaf377_fmd as fmd;
use decaf377_ka as ka;
use penumbra_asset::{Value, ValueVar};
use penumbra_keys::{keys::Diversifier, Address, AddressVar};
use penumbra_num::{Amount, AmountVar};
use penumbra_proof_params::{DummyWitness, VerifyingKeyExt, GROTH16_PROOF_LENGTH_BYTES};
use penumbra_proto::{penumbra::core::component::shielded_pool::v1 as pb, DomainType};
use penumbra_shielded_pool::{note, Rseed};
use penumbra_tct::r1cs::StateCommitmentVar;

use crate::note::{r1cs::NoteVar, Note};
use crate::nullifier::{Nullifier, NullifierVar};

use arkworks_merkle_tree::poseidontree::{LeafHashParams, Poseidon377MerklePath, Root, TwoToOneHashParams, PoseidonConfig, Poseidon377MerkleTree};
// use decaf377_fork;

/// The public input for an [`SettlementProof`].
#[derive(Clone, Debug)]
pub struct SettlementProofPublic {
    /// A hiding commitment to output notes.
    pub output_notes_commitments: Vec<note::StateCommitment>,
    /// Nullifiers for input notes.
    pub nullifiers: Vec<Nullifier>,
<<<<<<< HEAD
    // These are the public inputs to the circuit merkle tree verification circuit
    pub root: Root,
    pub leaves: Vec<Fq>, // todo: check if Fq is correct
    // Poseidon CRH constants that will be embedded into the circuit
    pub leaf_crh_params: LeafHashParams,
    pub two_to_one_crh_params: TwoToOneHashParams,
=======
    /// merkle root of SCT
    pub root: Root,
>>>>>>> 6c07e984
}

/// The private input for an [`SettlementProof`].
#[derive(Clone, Debug)]
pub struct SettlementProofPrivate {
    /// The output notes being created.
    pub output_notes: Vec<Note>,
    /// The input notes being spent.
    pub input_notes: Vec<Note>,
    /// Membership proof for all input notes.
    pub input_notes_proofs: Vec<Poseidon377MerklePath>,
    /// Setoff amount for this cycle.
    pub setoff_amount: Amount,
    /// Auth paths for input notes
    pub authentication_path: Vec<Poseidon377MerklePath>,
}

#[cfg(test)]
fn check_satisfaction(
    public: &SettlementProofPublic,
    private: &SettlementProofPrivate,
) -> Result<()> {
    for (note_commitment, note) in public
        .output_notes_commitments
        .iter()
        .zip(private.output_notes.iter())
    {
        if note.diversified_generator() == decaf377::Element::default() {
            anyhow::bail!("diversified generator is identity");
        }

        if note_commitment != &note.commit() {
            anyhow::bail!("note commitment did not match public input");
        }
    }

    for (nullifier, note) in public.nullifiers.iter().zip(private.input_notes.iter()) {
        if nullifier != &Nullifier::derive(note) {
            anyhow::bail!("nullifier did not match public input");
        }
    }

    for notes in private.input_notes.windows(2) {
        anyhow::ensure!(
            notes[0].creditor() != notes[1].debtor(),
            "creditor does not match debtor in settlement flow"
        );
    }
    anyhow::ensure!(
        private.input_notes.first().unwrap().debtor()
            != private.input_notes.last().unwrap().debtor(),
        "first debtor does not match last creditor in settlement flow"
    );

    anyhow::ensure!(
        private.setoff_amount > Amount::zero(),
        "non-positive setoff amount"
    );

    for input_note in &private.input_notes {
        anyhow::ensure!(
            input_note.amount() >= private.setoff_amount,
            "note amount is less than setoff amount"
        );
    }

    let mut expected_output_notes = vec![];
    for note in &private.input_notes {
        let note = {
            let remainder = note.amount() - private.setoff_amount;
            let new_value = Value {
                amount: remainder,
                asset_id: note.asset_id(),
            };
            Note::from_parts(note.debtor(), note.creditor(), new_value, note.rseed())?
        };
        expected_output_notes.push(note.commit());
    }
    anyhow::ensure!(
        expected_output_notes >= public.output_notes_commitments,
        "expected output notes do not match claimed"
    );

    Ok(())
}

#[cfg(test)]
fn check_circuit_satisfaction(
    public: SettlementProofPublic,
    private: SettlementProofPrivate,
) -> Result<()> {
    use ark_relations::r1cs::{self, ConstraintSystem};

    let cs = ConstraintSystem::new_ref();
    let circuit = SettlementCircuit { public, private };
    cs.set_optimization_goal(r1cs::OptimizationGoal::Constraints);
    circuit
        .generate_constraints(cs.clone())
        .expect("can generate constraints from circuit");
    cs.finalize();
    if !cs.is_satisfied()? {
        anyhow::bail!("constraints are not satisfied");
    }
    Ok(())
}

#[derive(Clone, Debug)]
pub struct SettlementCircuit {
    public: SettlementProofPublic,
    private: SettlementProofPrivate,
}

impl SettlementCircuit {
    fn new(public: SettlementProofPublic, private: SettlementProofPrivate) -> Self {
        Self { public, private }
    }
}

impl ConstraintSynthesizer<Fq> for SettlementCircuit {
    fn generate_constraints(self, cs: ConstraintSystemRef<Fq>) -> ark_relations::r1cs::Result<()> {
        for (note_commitment, note) in self
            .public
            .output_notes_commitments
            .iter()
            .zip(self.private.output_notes.iter())
        {
            // Witnesses
            // Note: In the allocation of the address on `NoteVar`, we check the diversified base is not identity.
            let note_var = NoteVar::new_witness(cs.clone(), || Ok(note.clone()))?;

            // Public inputs
            let claimed_note_commitment =
                StateCommitmentVar::new_input(cs.clone(), || Ok(note_commitment))?;

            // Note commitment integrity
            let note_commitment = note_var.commit()?;
            note_commitment.enforce_equal(&claimed_note_commitment)?;
        }

        for (nullifier, note) in self
            .public
            .nullifiers
            .iter()
            .zip(self.private.input_notes.iter())
        {
            // Witnesses
            // Note: In the allocation of the address on `NoteVar`, we check the diversified base is not identity.
            let note_var = NoteVar::new_witness(cs.clone(), || Ok(note.clone()))?;

            // Public inputs
            let claimed_nullifier_var = NullifierVar::new_input(cs.clone(), || Ok(nullifier))?;

            let nullifier_var = NullifierVar::derive(&note_var)?;
            nullifier_var.enforce_equal(&claimed_nullifier_var)?;
        }

        fn enforce_equal_addresses(
            addr1: AddressVar,
            addr2: AddressVar,
        ) -> Result<(), SynthesisError> {
            let AddressVar {
                diversified_generator,
                transmission_key,
                clue_key,
            } = addr1;
            addr2
                .diversified_generator
                .enforce_equal(&diversified_generator)?;
            addr2.transmission_key.enforce_equal(&transmission_key)?;
            addr2.clue_key.enforce_equal(&clue_key)?;
            Ok(())
        }

        let debtor_var = |n: &Note| AddressVar::new_witness(cs.clone(), || Ok(n.debtor()));
        let creditor_var = |n: &Note| AddressVar::new_witness(cs.clone(), || Ok(n.creditor()));
        for notes in self.private.input_notes.windows(2) {
            let curr_creditor = creditor_var(&notes[0])?;
            let next_debtor = debtor_var(&notes[1])?;
            enforce_equal_addresses(curr_creditor, next_debtor)?;
        }
        let first_debtor = self
            .private
            .input_notes
            .first()
            .map(debtor_var)
            .ok_or_else(|| SynthesisError::Unsatisfiable)??;
        let last_creditor = self
            .private
            .input_notes
            .last()
            .map(creditor_var)
            .ok_or_else(|| SynthesisError::Unsatisfiable)??;
        enforce_equal_addresses(first_debtor, last_creditor)?;

        // fixme: Do we need to check there are >1 input notes?

        // setoff_amount > 0
        let value_var = |n: &Note| ValueVar::new_witness(cs.clone(), || Ok(n.value()));
        let setoff_var = AmountVar::new_witness(cs.clone(), || Ok(self.private.setoff_amount))?;
        let zero_var = AmountVar::new_witness(cs.clone(), || Ok(Amount::zero()))?;
        setoff_var
            .amount
            .enforce_cmp(&zero_var.amount, Ordering::Greater, false)?;

        // min_amount >= setoff_amount
        for note in &self.private.input_notes {
            let value_var = value_var(note)?;
            value_var
                .amount
                .amount
                .enforce_cmp(&setoff_var.amount, Ordering::Greater, true)?
        }

        let mut expected_output_notes = vec![];
        for note in self.private.input_notes {
            let note_var = {
                let remainder = note.amount() - self.private.setoff_amount;
                let new_value = Value {
                    amount: remainder,
                    asset_id: note.asset_id(),
                };
                let note =
                    Note::from_parts(note.debtor(), note.creditor(), new_value, note.rseed())
                        .map_err(|_| SynthesisError::Unsatisfiable)?;
                NoteVar::new_witness(cs.clone(), || Ok(note.clone()))?
            };
            expected_output_notes.push(note_var.commit()?);
        }
        for (expected, claimed) in expected_output_notes
            .iter()
            .zip(self.public.output_notes_commitments.iter())
        {
            let claimed = StateCommitmentVar::new_input(cs.clone(), || Ok(claimed))?;
            expected.enforce_equal(&claimed)?;
        }

        Ok(())
    }
}

fn generate_poseidon_params() -> (PoseidonConfig<Fq>, PoseidonConfig<Fq>) {
    use rand_core::RngCore;

    let (mds, ark) = {
        let mut test_rng = ark_std::test_rng();

        let mut mds = vec![vec![]; 3];
        for i in 0..3 {
            for _ in 0..3 {
                mds[i].push(Fq::from(test_rng.next_u64()));
            }
        }

        let mut ark = vec![vec![]; 8 + 24];
        for i in 0..8 + 24 {
            for _ in 0..3 {
                ark[i].push(Fq::from(test_rng.next_u64()));
            }
        }

        (mds, ark)
    };

    let leaf_crh_params = PoseidonConfig::<Fq>::new(8, 24, 31, mds.clone(), ark.clone(), 2, 1);
    let two_to_one_crh_params = PoseidonConfig::<Fq>::new(8, 24, 31, mds, ark, 2, 1);

    (leaf_crh_params, two_to_one_crh_params)
}

impl DummyWitness for SettlementCircuit {
    fn with_dummy_witness() -> Self {
        let diversifier_bytes = [1u8; 16];
        let pk_d_bytes = decaf377::Element::GENERATOR.vartime_compress().0;
        let clue_key_bytes = [1; 32];
        let diversifier = Diversifier(diversifier_bytes);
        let address = Address::from_components(
            diversifier,
            ka::Public(pk_d_bytes),
            fmd::ClueKey(clue_key_bytes),
        )
        .expect("generated 1 address");
        let note = Note::from_parts(
            address.clone(),
            address,
            Value::from_str("1upenumbra").expect("valid value"),
            Rseed([1u8; 32]),
        )
        .expect("can make a note");

        // Merkle tree circuit setup steps
        // Poseidon params
        let (leaf_crh_params, two_to_one_crh_params) = generate_poseidon_params();

        let leaves: Vec<[Fq; 1]> = vec![[note.commit().0]];
        let leaves_borrowed: Vec<_> = leaves.iter().map(|leaf| *leaf).collect();

        // Build tree with our one dummy note in order to get the merkle root value
        let tree = Poseidon377MerkleTree::new(
            &leaf_crh_params,
            &two_to_one_crh_params,
            leaves_borrowed,
        )
        .unwrap();

        // Get auth path from 0th leaf to root
        let auth_path = tree.generate_proof(4).unwrap(); 

        let public = SettlementProofPublic {
            output_notes_commitments: vec![note.commit()],
            nullifiers: vec![Nullifier::derive(&note)],
<<<<<<< HEAD
            leaf_crh_params,
            two_to_one_crh_params,
            leaves: vec![note.commit().0],
            root: tree.root()
=======
            root: Fq::zero(),
>>>>>>> 6c07e984
        };
        let private = SettlementProofPrivate {
            output_notes: vec![note.clone()],
            input_notes: vec![note],
            input_notes_proofs: vec![],
            setoff_amount: Amount::zero(),
            authentication_path: auth_path
        };

        SettlementCircuit { public, private }
    }
}

#[derive(Clone, Debug)]
pub struct SettlementProof([u8; GROTH16_PROOF_LENGTH_BYTES]);

impl SettlementProof {
    #![allow(clippy::too_many_arguments)]
    /// Generate an [`SettlementProof`] given the proving key, public inputs,
    /// witness data, and two random elements `blinding_r` and `blinding_s`.
    pub fn prove(
        blinding_r: Fq,
        blinding_s: Fq,
        pk: &ProvingKey<Bls12_377>,
        public: SettlementProofPublic,
        private: SettlementProofPrivate,
    ) -> anyhow::Result<Self> {
        let circuit = SettlementCircuit::new(public, private);
        let proof = Groth16::<Bls12_377, LibsnarkReduction>::create_proof_with_reduction(
            circuit, pk, blinding_r, blinding_s,
        )
        .map_err(|err| anyhow::anyhow!(err))?;
        let mut proof_bytes = [0u8; GROTH16_PROOF_LENGTH_BYTES];
        Proof::serialize_compressed(&proof, &mut proof_bytes[..]).expect("can serialize Proof");
        Ok(Self(proof_bytes))
    }

    /// Called to verify the proof using the provided public inputs.
    ///
    /// The public inputs are:
    /// * note commitment of the new note,
    // For debugging proof verification failures:
    // to check that the proof data and verification keys are consistent.
    #[tracing::instrument(level="debug", skip(self, vk), fields(self = ?BASE64_STANDARD.encode(self.clone().encode_to_vec()), vk = ?vk.debug_id()))]
    pub fn verify(
        &self,
        vk: &PreparedVerifyingKey<Bls12_377>,
        public: SettlementProofPublic,
    ) -> anyhow::Result<()> {
        let proof =
            Proof::deserialize_compressed_unchecked(&self.0[..]).map_err(|e| anyhow::anyhow!(e))?;

        let mut public_inputs: Vec<Fq> = Vec::new();
        public_inputs.extend(
            public
                .output_notes_commitments
                .into_iter()
                .map(|c| c.0.to_field_elements())
                .collect::<Option<Vec<_>>>()
                .ok_or_else(|| anyhow::anyhow!("note commitment is not a valid field element"))?
                .iter()
                .flatten(),
        );
        public_inputs.extend(
            public
                .nullifiers
                .into_iter()
                .map(|c| c.0.to_field_elements())
                .collect::<Option<Vec<_>>>()
                .ok_or_else(|| anyhow::anyhow!("nullifier is not a valid field element"))?
                .iter()
                .flatten(),
        );

        tracing::trace!(?public_inputs);
        let start = std::time::Instant::now();
        let proof_result = Groth16::<Bls12_377, LibsnarkReduction>::verify_with_processed_vk(
            vk,
            public_inputs.as_slice(),
            &proof,
        )
        .map_err(|err| anyhow::anyhow!(err))?;
        tracing::debug!(?proof_result, elapsed = ?start.elapsed());
        proof_result
            .then_some(())
            .ok_or_else(|| anyhow::anyhow!("settlement proof did not verify"))
    }
}

impl DomainType for SettlementProof {
    type Proto = pb::ZkOutputProof;
}

impl From<SettlementProof> for pb::ZkOutputProof {
    fn from(proof: SettlementProof) -> Self {
        pb::ZkOutputProof {
            inner: proof.0.to_vec(),
        }
    }
}

impl TryFrom<pb::ZkOutputProof> for SettlementProof {
    type Error = anyhow::Error;

    fn try_from(proto: pb::ZkOutputProof) -> Result<Self, Self::Error> {
        Ok(SettlementProof(proto.inner[..].try_into()?))
    }
}

#[cfg(test)]
mod tests {
    use super::*;

    use crate::note::{commitment, Note};

    use decaf377::Fq;
    use penumbra_asset::{asset, Value};
    use penumbra_keys::keys::{Bip44Path, SeedPhrase, SpendKey};
    use penumbra_num::Amount;
    use proptest::prelude::*;

    fn fq_strategy() -> BoxedStrategy<Fq> {
        any::<[u8; 32]>()
            .prop_map(|bytes| Fq::from_le_bytes_mod_order(&bytes[..]))
            .boxed()
    }

    fn address_from_seed(seed_phrase_randomness: &[u8], index: u32) -> Address {
        let seed_phrase = SeedPhrase::from_randomness(&seed_phrase_randomness);
        let sk_recipient = SpendKey::from_seed_phrase_bip44(seed_phrase, &Bip44Path::new(0));
        let fvk_recipient = sk_recipient.full_viewing_key();
        let ivk_recipient = fvk_recipient.incoming();
        let (dest, _dtk_d) = ivk_recipient.payment_address(index.into());
        dest
    }

    prop_compose! {
        fn arb_valid_settlement_statement()(
            seed_phrase_randomness_1 in any::<[u8; 32]>(),
            seed_phrase_randomness_2 in any::<[u8; 32]>(),
            rseed_randomness in any::<[u8; 32]>(),
            amount in 2u64.., asset_id64 in any::<u64>(),
            address_index_1 in any::<u32>(),
            address_index_2 in any::<u32>()
        ) -> (SettlementProofPublic, SettlementProofPrivate) {
            let dest_debtor = address_from_seed(&seed_phrase_randomness_1, address_index_1);
            let dest_creditor = address_from_seed(&seed_phrase_randomness_2, address_index_2);

            let value_to_send = Value {
                amount: Amount::from(amount),
                asset_id: asset::Id(Fq::from(asset_id64)),
            };
            let input_note = Note::from_parts(
                dest_debtor.clone(),
                dest_creditor.clone(),
                value_to_send,
                Rseed(rseed_randomness),
            ).expect("should be able to create note");
            let input_note_nullifier = Nullifier::derive(&input_note);

            let setoff_amount = amount/2;
            let value_reduced = Value {
                amount: Amount::from(amount - setoff_amount),
                asset_id: asset::Id(Fq::from(asset_id64)),
            };
            let output_note = Note::from_parts(
                dest_debtor,
                dest_creditor,
                value_reduced,
                Rseed(rseed_randomness),
            ).expect("should be able to create note");
            let output_note_commitment = output_note.commit();

            let public = SettlementProofPublic { output_notes_commitments: vec![output_note_commitment], nullifiers: vec![input_note_nullifier]};
            let private = SettlementProofPrivate { output_notes: vec![output_note], input_notes: vec![input_note], setoff_amount: Amount::from(setoff_amount)};

            (public, private)
        }
    }

    proptest! {
        #[test]
        fn settlement_proof_happy_path((public, private) in arb_valid_settlement_statement()) {
            assert!(check_satisfaction(&public, &private).is_ok());
            assert!(check_circuit_satisfaction(public, private).is_ok());
        }
    }

    prop_compose! {
        // This strategy generates an settlement statement, but then replaces the note commitment
        // with one generated using an invalid note blinding factor.
        fn arb_invalid_settlement_note_commitment_integrity()(
            seed_phrase_randomness_1 in any::<[u8; 32]>(),
            seed_phrase_randomness_2 in any::<[u8; 32]>(),
            rseed_randomness in any::<[u8; 32]>(),
            amount in 2u64.., asset_id64 in any::<u64>(),
            address_index_1 in any::<u32>(),
            address_index_2 in any::<u32>(),
            incorrect_note_blinding in fq_strategy()
        ) -> (SettlementProofPublic, SettlementProofPrivate) {
            let dest_debtor = address_from_seed(&seed_phrase_randomness_1, address_index_1);
            let dest_creditor = address_from_seed(&seed_phrase_randomness_2, address_index_2);

            let value_to_send = Value {
                amount: Amount::from(amount),
                asset_id: asset::Id(Fq::from(asset_id64)),
            };
            let note = Note::from_parts(
                dest_debtor,
                dest_creditor,
                value_to_send,
                Rseed(rseed_randomness),
            ).expect("should be able to create note");

            let incorrect_note_commitment = commitment(
                incorrect_note_blinding,
                value_to_send,
                note.diversified_generator(),
                note.transmission_key_s(),
                note.clue_key(),
                note.creditor().transmission_key_s().clone()
            );

            let bad_public = SettlementProofPublic { output_notes_commitments: vec![incorrect_note_commitment], nullifiers: vec![]};
            let private = SettlementProofPrivate { output_notes: vec![note], input_notes: vec![], setoff_amount: Amount::zero()};

            (bad_public, private)
        }
    }

    proptest! {
        #[test]
        /// Check that the `SettlementCircuit` is not satisfied when the note commitment is invalid.
        fn settlement_proof_verification_fails_note_commitment_integrity((public, private) in arb_invalid_settlement_note_commitment_integrity()) {
            assert!(check_satisfaction(&public, &private).is_err());
            assert!(check_circuit_satisfaction(public, private).is_err());
        }
    }
}<|MERGE_RESOLUTION|>--- conflicted
+++ resolved
@@ -35,17 +35,12 @@
     pub output_notes_commitments: Vec<note::StateCommitment>,
     /// Nullifiers for input notes.
     pub nullifiers: Vec<Nullifier>,
-<<<<<<< HEAD
     // These are the public inputs to the circuit merkle tree verification circuit
     pub root: Root,
     pub leaves: Vec<Fq>, // todo: check if Fq is correct
     // Poseidon CRH constants that will be embedded into the circuit
     pub leaf_crh_params: LeafHashParams,
     pub two_to_one_crh_params: TwoToOneHashParams,
-=======
-    /// merkle root of SCT
-    pub root: Root,
->>>>>>> 6c07e984
 }
 
 /// The private input for an [`SettlementProof`].
@@ -356,14 +351,10 @@
         let public = SettlementProofPublic {
             output_notes_commitments: vec![note.commit()],
             nullifiers: vec![Nullifier::derive(&note)],
-<<<<<<< HEAD
             leaf_crh_params,
             two_to_one_crh_params,
             leaves: vec![note.commit().0],
             root: tree.root()
-=======
-            root: Fq::zero(),
->>>>>>> 6c07e984
         };
         let private = SettlementProofPrivate {
             output_notes: vec![note.clone()],
