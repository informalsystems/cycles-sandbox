--- conflicted
+++ resolved
@@ -15,20 +15,13 @@
     RootVar, TwoToOneHashParams,
 };
 use base64::prelude::*;
-<<<<<<< HEAD
-use decaf377::r1cs::FqVar;
-use decaf377::{Bls12_377, Fq};
-use decaf377_fmd as fmd;
-use decaf377_ka as ka;
-use once_cell::sync::Lazy;
-=======
 use decaf377::r1cs::{ElementVar, FqVar};
 use decaf377::{Bls12_377, Encoding, Fq};
 use decaf377_fmd as fmd;
 use decaf377_ka as ka;
 use decaf377_ka::Public;
 use decaf377_rdsa::{SpendAuth, VerificationKey};
->>>>>>> fe8d9077
+use once_cell::sync::Lazy;
 use penumbra_asset::Value;
 use penumbra_keys::keys::{
     AuthorizationKeyVar, IncomingViewingKeyVar, NullifierKey, NullifierKeyVar,
@@ -42,14 +35,9 @@
 use poseidon377::{RATE_1_PARAMS, RATE_2_PARAMS};
 use poseidon_parameters::v1::Matrix;
 
-<<<<<<< HEAD
-use crate::note::{r1cs::enforce_equal_addresses, r1cs::NoteVar, Note};
-=======
 use crate::encryption::r1cs::{CiphertextVar, PlaintextVar, PublicKeyVar, SharedSecretVar};
 use crate::encryption::{ecies_decrypt, ecies_encrypt, r1cs, Ciphertext};
-use crate::note::r1cs::enforce_equal_addresses;
-use crate::note::{r1cs::NoteVar, Note};
->>>>>>> fe8d9077
+use crate::note::{r1cs::enforce_equal_addresses, r1cs::NoteVar, Note};
 use crate::nullifier::{Nullifier, NullifierVar};
 
 pub static NULLIFIER_DOMAIN_SEP: Lazy<Fq> = Lazy::new(|| {
@@ -79,20 +67,15 @@
     /// A hiding commitment to output notes.
     pub output_notes_commitments: [StateCommitment; N],
     /// Nullifiers for input notes.
-<<<<<<< HEAD
     pub nullifiers: [Nullifier; N],
-    // These are the public inputs to the circuit merkle tree verification circuit
-=======
-    pub nullifiers: Vec<Nullifier>,
     /// These are the public inputs to the circuit merkle tree verification circuit
->>>>>>> fe8d9077
     pub root: Root,
     /// Note ciphertexts encrypted using the note's esk.
-    pub note_ciphertexts: Vec<Ciphertext>,
+    pub note_ciphertexts: [Ciphertext; N],
     /// Shared secret ciphertexts encrypted using the note's shared secret.
-    pub ss_ciphertexts: Vec<Ciphertext>,
+    pub ss_ciphertexts: [Ciphertext; N],
     /// Note ephemeral public keys.
-    pub note_epks: Vec<Public>,
+    pub note_epks: [Public; N],
 }
 
 /// *** Truly private inputs ***
@@ -270,6 +253,26 @@
     }
 }
 
+impl FixedSizePadding for Ciphertext {
+    fn padding_default() -> Self {
+        vec![]
+    }
+
+    fn clone_from_ref(other: &Self) -> Self {
+        other.clone()
+    }
+}
+
+impl FixedSizePadding for Public {
+    fn padding_default() -> Self {
+        Public([0u8; 32])
+    }
+
+    fn clone_from_ref(other: &Self) -> Self {
+        other.clone()
+    }
+}
+
 /// Pads an input slice to an array of len `MAX_PROOF_INPUT_ARRAY_SIZE`.
 /// Truncates vectors longer than `MAX_PROOF_INPUT_ARRAY_SIZE`
 fn pad_to_fixed_size<F: FixedSizePadding>(
@@ -415,6 +418,11 @@
         .iter()
         .zip(private.input_notes_proofs.iter())
     {
+        // Break upon first padding element
+        if note.amount() == Amount::zero() {
+            break;
+        }
+
         let note_path_valid = auth_path.verify(
             &constants.leaf_crh_params,
             &constants.two_to_one_crh_params,
@@ -427,7 +435,15 @@
         )
     }
 
-    for notes in private.input_notes.windows(2) {
+    let mut last_real_note = None;
+    for (i, notes) in private.input_notes.windows(2).enumerate() {
+        last_real_note = Some(i);
+
+        // Break upon first padding element
+        if notes[1].amount() == Amount::zero() {
+            break;
+        }
+
         anyhow::ensure!(
             notes[0].creditor() == notes[1].debtor(),
             "creditor does not match debtor in settlement flow"
@@ -435,7 +451,7 @@
     }
     anyhow::ensure!(
         private.input_notes.first().unwrap().debtor()
-            == private.input_notes.last().unwrap().creditor(),
+            == private.input_notes[last_real_note.unwrap()].creditor(),
         "first debtor does not match last creditor in settlement flow"
     );
 
@@ -445,6 +461,11 @@
     );
 
     for input_note in &private.input_notes {
+        // Break upon first padding element
+        if input_note.amount() == Amount::zero() {
+            break;
+        }
+
         anyhow::ensure!(
             input_note.amount() >= private.setoff_amount,
             "note amount is less than setoff amount"
@@ -453,6 +474,11 @@
 
     let mut expected_output_notes = vec![];
     for note in &private.input_notes {
+        // Break upon first padding element
+        if note.amount() == Amount::zero() {
+            break;
+        }
+
         let note = {
             let remainder = note.amount() - private.setoff_amount;
             let new_value = Value {
@@ -464,7 +490,8 @@
         expected_output_notes.push(note.commit());
     }
     anyhow::ensure!(
-        expected_output_notes == private.uncompressed_public.output_notes_commitments,
+        expected_output_notes
+            == private.uncompressed_public.output_notes_commitments[..expected_output_notes.len()],
         "expected output notes do not match claimed"
     );
 
@@ -472,13 +499,19 @@
     let solver_ivk = FullViewingKey::from_components(private.solver_ak, private.solver_nk)
         .incoming()
         .clone();
-    for (((ss_ciphertext, epk), output_note), note_ciphertext) in public
+    for (((ss_ciphertext, epk), output_note), note_ciphertext) in private
+        .uncompressed_public
         .ss_ciphertexts
         .iter()
-        .zip(public.note_epks.iter())
+        .zip(private.uncompressed_public.note_epks.iter())
         .zip(private.output_notes.iter())
-        .zip(public.note_ciphertexts.iter())
+        .zip(private.uncompressed_public.note_ciphertexts.iter())
     {
+        // Break upon first padding element
+        if output_note.amount() == Amount::zero() {
+            break;
+        }
+
         // Compute the shared secret `s` by performing key agreement, decompressing, and decrypting.
         let s = {
             // Perform key agreement to obtain the shared secret used to encrypt the note's shared secret.
@@ -555,7 +588,7 @@
             .position(|c| *c == StateCommitment::padding_default())
         {
             // Convert zero-indexed position to total number
-            index + 1
+            index
         } else {
             // If no padding elems exist, total number is array size
             MAX_PROOF_INPUT_ARRAY_SIZE
@@ -573,6 +606,7 @@
             .private
             .output_notes
             .iter()
+            .take(real_inputs_count)
             .map(|note| {
                 note.to_field_elements()
                     .unwrap()
@@ -640,31 +674,33 @@
             .take(real_inputs_count)
             .map(|nullifier| NullifierVar::new_input(cs.clone(), || Ok(*nullifier)))
             .collect::<Result<Vec<_>, _>>()?;
-<<<<<<< HEAD
         let root_var =
             RootVar::new_input(cs.clone(), || Ok(self.private.uncompressed_public.root))?;
         let pub_inputs_hash_var = FqVar::new_input(cs.clone(), || Ok(self.public.pub_inputs_hash))?;
-=======
-        let root_var = RootVar::new_input(cs.clone(), || Ok(self.public.root))?;
         let note_ciphertext_vars = self
-            .public
+            .private
+            .uncompressed_public
             .note_ciphertexts
             .iter()
+            .take(real_inputs_count)
             .map(|ss_ct| CiphertextVar::new_input(cs.clone(), || Ok(ss_ct.clone())))
             .collect::<Result<Vec<_>, _>>()?;
         let ss_ciphertext_vars = self
-            .public
+            .private
+            .uncompressed_public
             .ss_ciphertexts
             .iter()
+            .take(real_inputs_count)
             .map(|ss_ct| CiphertextVar::new_input(cs.clone(), || Ok(ss_ct.clone())))
             .collect::<Result<Vec<_>, _>>()?;
         let note_epk_vars = self
-            .public
+            .private
+            .uncompressed_public
             .note_epks
             .iter()
+            .take(real_inputs_count)
             .map(|epk| PublicKeyVar::new_input(cs.clone(), || Ok(*epk)))
             .collect::<Result<Vec<_>, _>>()?;
->>>>>>> fe8d9077
 
         // Constants
         let constants = SettlementProofConst::default();
@@ -829,9 +865,9 @@
             output_notes_commitments: [note.commit()],
             nullifiers: [Nullifier::derive(&note)],
             root: tree.root(),
-            note_ciphertexts: vec![],
-            ss_ciphertexts: vec![],
-            note_epks: vec![],
+            note_ciphertexts: [vec![Fq::zero()]],
+            ss_ciphertexts: [vec![Fq::zero()]],
+            note_epks: [Public([0; 32])],
         };
         let public = uncompressed_public
             .clone()
@@ -843,13 +879,9 @@
             output_notes: [note.clone()],
             input_notes: [note],
             setoff_amount: Amount::zero(),
-<<<<<<< HEAD
             input_notes_proofs: [auth_path],
-=======
-            input_notes_proofs: vec![auth_path],
             solver_ak: *test_keys::FULL_VIEWING_KEY.spend_verification_key(),
             solver_nk: *test_keys::FULL_VIEWING_KEY.nullifier_key(),
->>>>>>> fe8d9077
         };
 
         SettlementCircuit::new(public, private).unwrap()
@@ -973,6 +1005,9 @@
             output_notes_commitments: pad_to_fixed_size(&self.output_notes_commitments)?,
             nullifiers: pad_to_fixed_size(&self.nullifiers)?,
             root: self.root,
+            note_ciphertexts: pad_to_fixed_size(&self.note_ciphertexts)?,
+            ss_ciphertexts: pad_to_fixed_size(&self.ss_ciphertexts)?,
+            note_epks: pad_to_fixed_size(&self.note_epks)?,
         })
     }
 }
@@ -994,19 +1029,14 @@
             input_notes: pad_to_fixed_size(&self.input_notes)?,
             input_notes_proofs: pad_to_fixed_size(&self.input_notes_proofs)?,
             setoff_amount: self.setoff_amount,
+            solver_ak: self.solver_ak,
+            solver_nk: self.solver_nk,
         })
     }
 }
 
 #[cfg(test)]
 mod tests {
-    use crate::encryption::{ecies_decrypt, ecies_encrypt, Ciphertext};
-    use crate::note::{commitment, Note};
-    use crate::nullifier::Nullifier;
-    use crate::settlement::proof::{
-        check_circuit_satisfaction, check_satisfaction, SettlementProofConst,
-    };
-    use crate::settlement::{SettlementProofPrivate, SettlementProofPublic};
     use ark_ff::ToConstraintField;
     use arkworks_merkle_tree::poseidontree::Poseidon377MerkleTree;
     use decaf377::{Encoding, Fq};
@@ -1019,6 +1049,17 @@
     use proptest::prelude::*;
     use rand_core::OsRng;
 
+    use crate::encryption::{ecies_decrypt, ecies_encrypt, Ciphertext};
+    use crate::note::{commitment, Note};
+    use crate::nullifier::Nullifier;
+    use crate::settlement::proof::{
+        check_circuit_satisfaction, check_satisfaction, SettlementProofConst,
+        SettlementProofUncompressedPublic,
+    };
+    use crate::settlement::{
+        proof::MAX_PROOF_INPUT_ARRAY_SIZE, SettlementProofPrivate, SettlementProofPublic,
+    };
+
     fn fq_strategy() -> BoxedStrategy<Fq> {
         any::<[u8; 32]>()
             .prop_map(|bytes| Fq::from_le_bytes_mod_order(&bytes[..]))
@@ -1073,17 +1114,11 @@
             amount in 2u64.., asset_id64 in any::<u64>(),
             address_index_1 in any::<u32>(),
             address_index_2 in any::<u32>()
-<<<<<<< HEAD
         ) -> (SettlementProofPublic, SettlementProofPrivate<MAX_PROOF_INPUT_ARRAY_SIZE>) {
-            let dest_debtor = address_from_seed(&seed_phrase_randomness_1, address_index_1);
-            let dest_creditor = address_from_seed(&seed_phrase_randomness_2, address_index_2);
-=======
-        ) -> (SettlementProofPublic, SettlementProofPrivate) {
             let d_addr = address_from_seed(&seed_phrase_randomness_1, address_index_1);
             let c_addr = address_from_seed(&seed_phrase_randomness_2, address_index_2);
             let d_c_inote_rseed = Rseed(rseed_randomness_1);
             let c_d_inote_rseed = Rseed(rseed_randomness_2);
->>>>>>> fe8d9077
 
             let value_to_send = Value {
                 amount: Amount::from(amount),
@@ -1139,11 +1174,6 @@
             let input_auth_path_1 = tree.generate_proof(0).unwrap();
             let input_auth_path_2 = tree.generate_proof(1).unwrap();
 
-<<<<<<< HEAD
-            let uncompressed_public = SettlementProofUncompressedPublic {
-                output_notes_commitments: [output_note_commitment_1, output_note_commitment_2],
-                nullifiers: [input_note_nullifier_1, input_note_nullifier_2],
-=======
             let s_addr = test_keys::ADDRESS_0.clone();
             let (d_c_onote_ct, d_c_ss_ct, d_c_e_pk) = encrypt_note_and_shared_secret(
                 &d_c_inote, &d_c_onote, &c_addr, &s_addr
@@ -1152,31 +1182,23 @@
                 &c_d_inote, &c_d_onote, &d_addr, &s_addr
             ).unwrap();
 
-            let public = SettlementProofPublic {
-                output_notes_commitments: vec![d_c_onote_comm, c_d_onote_comm],
-                nullifiers: vec![d_c_inote_nul, c_d_inote_nul],
->>>>>>> fe8d9077
+            let uncompressed_public = SettlementProofUncompressedPublic {
+                output_notes_commitments: [d_c_onote_comm, c_d_onote_comm],
+                nullifiers: [d_c_inote_nul, c_d_inote_nul],
                 root: tree.root(),
-                note_ciphertexts: vec![d_c_onote_ct, c_d_onote_ct],
-                ss_ciphertexts: vec![d_c_ss_ct, c_d_ss_ct],
-                note_epks: vec![d_c_e_pk, c_d_e_pk],
+                note_ciphertexts: [d_c_onote_ct, c_d_onote_ct],
+                ss_ciphertexts: [d_c_ss_ct, c_d_ss_ct],
+                note_epks: [d_c_e_pk, c_d_e_pk],
             };
             let public = uncompressed_public.clone().padded().unwrap().compress_to_public();
             let private = SettlementProofPrivate {
-<<<<<<< HEAD
                 uncompressed_public,
-                output_notes: [output_note_1, output_note_2],
-                input_notes: [input_note_1, input_note_2],
-                    setoff_amount: Amount::from(setoff_amount),
+                output_notes: [d_c_onote, c_d_onote],
+                input_notes: [d_c_inote, c_d_inote],
+                setoff_amount: Amount::from(setoff_amount),
                 input_notes_proofs: [input_auth_path_1, input_auth_path_2],
-=======
-                output_notes: vec![d_c_onote, c_d_onote],
-                input_notes: vec![d_c_inote, c_d_inote],
-                setoff_amount: Amount::from(setoff_amount),
-                input_notes_proofs: vec![input_auth_path_1, input_auth_path_2],
                 solver_ak: *test_keys::FULL_VIEWING_KEY.spend_verification_key(),
                 solver_nk: *test_keys::FULL_VIEWING_KEY.nullifier_key(),
->>>>>>> fe8d9077
             };
 
             (public, private.padded().unwrap())
@@ -1209,17 +1231,11 @@
             address_index_1 in any::<u32>(),
             address_index_2 in any::<u32>(),
             incorrect_note_blinding in fq_strategy()
-<<<<<<< HEAD
         ) -> (SettlementProofPublic, SettlementProofPrivate<MAX_PROOF_INPUT_ARRAY_SIZE>) {
-            let dest_debtor = address_from_seed(&seed_phrase_randomness_1, address_index_1);
-            let dest_creditor = address_from_seed(&seed_phrase_randomness_2, address_index_2);
-=======
-        ) -> (SettlementProofPublic, SettlementProofPrivate) {
             let d_addr = address_from_seed(&seed_phrase_randomness_1, address_index_1);
             let c_addr = address_from_seed(&seed_phrase_randomness_2, address_index_2);
             let d_c_inote_rseed = Rseed(rseed_randomness_1);
             let c_d_inote_rseed = Rseed(rseed_randomness_2);
->>>>>>> fe8d9077
 
             let value_to_send = Value {
                 amount: Amount::from(amount),
@@ -1281,12 +1297,6 @@
             let input_auth_path_1 = tree.generate_proof(0).unwrap();
             let input_auth_path_2 = tree.generate_proof(1).unwrap();
 
-<<<<<<< HEAD
-            let uncompressed_public = SettlementProofUncompressedPublic {
-                output_notes_commitments: [output_note_commitment_1, incorrect_output_note_commitment_2],
-                nullifiers: [input_note_nullifier_1, input_note_nullifier_2],
-                root: tree.root(),
-=======
             let s_addr = test_keys::ADDRESS_0.clone();
             let (d_c_onote_ct, d_c_ss_ct, d_c_e_pk) = encrypt_note_and_shared_secret(
                 &d_c_inote, &d_c_onote, &c_addr, &s_addr
@@ -1295,37 +1305,26 @@
                 &c_d_inote, &c_d_onote, &d_addr, &s_addr
             ).unwrap();
 
-            let public = SettlementProofPublic {
-                output_notes_commitments: vec![d_c_onote_comm, incorrect_c_d_onote_comm],
-                nullifiers: vec![d_c_inote_nul, c_d_inote_nul],
+            let uncompressed_public = SettlementProofUncompressedPublic {
+                output_notes_commitments: [d_c_onote_comm, incorrect_c_d_onote_comm],
+                nullifiers: [d_c_inote_nul, c_d_inote_nul],
                 root: tree.root(),
-                note_ciphertexts: vec![d_c_onote_ct, c_d_onote_ct],
-                ss_ciphertexts: vec![d_c_ss_ct, c_d_ss_ct],
-                note_epks: vec![d_c_e_pk, c_d_e_pk],
->>>>>>> fe8d9077
+                note_ciphertexts: [d_c_onote_ct, c_d_onote_ct],
+                ss_ciphertexts: [d_c_ss_ct, c_d_ss_ct],
+                note_epks: [d_c_e_pk, c_d_e_pk],
             };
             let bad_public = uncompressed_public.clone().padded().unwrap().compress_to_public();
             let private = SettlementProofPrivate {
-<<<<<<< HEAD
                 uncompressed_public,
-                output_notes: [output_note_1, output_note_2],
-                input_notes: [input_note_1, input_note_2],
-                    setoff_amount: Amount::from(setoff_amount),
+                output_notes: [d_c_onote, c_d_onote],
+                input_notes: [d_c_inote, c_d_inote],
+                setoff_amount: Amount::from(setoff_amount),
                 input_notes_proofs: [input_auth_path_1, input_auth_path_2],
-            };
-
-            (bad_public, private.padded().unwrap())
-=======
-                output_notes: vec![d_c_onote, c_d_onote],
-                input_notes: vec![d_c_inote, c_d_inote],
-                setoff_amount: Amount::from(setoff_amount),
-                input_notes_proofs: vec![input_auth_path_1, input_auth_path_2],
                 solver_ak: *test_keys::FULL_VIEWING_KEY.spend_verification_key(),
                 solver_nk: *test_keys::FULL_VIEWING_KEY.nullifier_key(),
             };
 
-            (public, private)
->>>>>>> fe8d9077
+            (bad_public, private.padded().unwrap())
         }
     }
 
