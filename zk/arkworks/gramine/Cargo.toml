[package]
version = "0.1.0"
name = "arkworks-gramine"
edition = "2021"

[[bin]]
name = "paramgen"
path = "src/main.rs"
<<<<<<< HEAD
required-features = ["parallel"]

[features]
parallel = [
    "ark-crypto-primitives/parallel",
    "ark-ff/parallel",
    "ark-groth16/parallel",
    "ark-r1cs-std/parallel",
    "ark-std/parallel",
    "decaf377/parallel",
    "decaf377-rdsa/parallel",
    "penumbra-asset/parallel",
    "penumbra-keys/parallel",
    "penumbra-num/parallel",
    "penumbra-proof-params/parallel",
    "penumbra-proof-setup/parallel",
    "penumbra-shielded-pool/parallel",
    "penumbra-tct/parallel",
    "poseidon377/parallel",
]
=======
required-features = ["paramgen"]
>>>>>>> 46a4db13

[features]
paramgen = ["penumbra-proof-setup"]
[dependencies]
anyhow                           = { version = "1.0.94", default-features = false }
ark-crypto-primitives            = { version = "0.4.0", default-features = false, features = ["encryption", "merkle_tree", "r1cs"] }
arkworks-merkle-tree             = { git = "https://github.com/hu55a1n1/arkworks-merkle-tree.git"}
ark-ff                           = { version = "0.4.0", default-features = false }
ark-groth16                      = { version = "0.4.0", default-features = false }
ark-serialize                    = { version = "0.4.0", default-features = false, features = ["derive"] }
ark-r1cs-std                     = { version = "0.4.0", default-features = false }
ark-relations                    = { version = "0.4.0", default-features = false }
ark-snark                        = { version = "0.4.0", default-features = false }
ark-std                          = "0.4.0"
base64                           = { version = "0.21.7", default-features = false }
blake2b_simd                     = { version = "1.0.2", default-features = false }
decaf377                         = { git = "https://github.com/hu55a1n1/decaf377.git" }
decaf377-ka                      = { git = "https://github.com/dangush/penumbra.git", branch = "v0.80.9-fork", default-features = false }
decaf377-fmd                     = { git = "https://github.com/dangush/penumbra.git", branch = "v0.80.9-fork", default-features = false }
decaf377-rdsa                    = { git = "https://github.com/dangush/decaf377-rdsa.git" }
hex                              = { version = "0.4.3", default-features = false }
once_cell                        = { version = "1.20.2", default-features = false }
penumbra-asset                   = { git = "https://github.com/dangush/penumbra.git", branch = "v0.80.9-fork", default-features = false }
penumbra-keys                    = { git = "https://github.com/dangush/penumbra.git", branch = "v0.80.9-fork", default-features = false }
penumbra-num                     = { git = "https://github.com/dangush/penumbra.git", branch = "v0.80.9-fork", default-features = false }
penumbra-proof-params            = { git = "https://github.com/dangush/penumbra.git", branch = "v0.80.9-fork", default-features = false }
penumbra-proof-setup             = { git = "https://github.com/dangush/penumbra.git", branch = "v0.80.9-fork", default-features = false, optional = true }
penumbra-proto                   = { git = "https://github.com/dangush/penumbra.git", branch = "v0.80.9-fork", default-features = false }
penumbra-shielded-pool           = { git = "https://github.com/dangush/penumbra.git", branch = "v0.80.9-fork", default-features = false }
penumbra-tct                     = { git = "https://github.com/dangush/penumbra.git", branch = "v0.80.9-fork", default-features = false }
poseidon377                      = { git = "https://github.com/dangush/poseidon377.git", default-features = false}
poseidon-parameters              = { git = "https://github.com/dangush/poseidon377.git" }
rand                             = { version = "0.8.5" }
rand_core                        = { version = "0.6.4", default-features = false }
serde                            = { version = "1.0.216", features = ["derive"], default-features = false }
tracing                          = { version = "0.1.41", default-features = false }

[dev-dependencies]
proptest                         = { version = "1" }
serde_json                       = { version = "1.0.135" }

[patch.crates-io]
decaf377                         = { git = "https://github.com/hu55a1n1/decaf377.git" }<|MERGE_RESOLUTION|>--- conflicted
+++ resolved
@@ -6,7 +6,6 @@
 [[bin]]
 name = "paramgen"
 path = "src/main.rs"
-<<<<<<< HEAD
 required-features = ["parallel"]
 
 [features]
@@ -22,17 +21,12 @@
     "penumbra-keys/parallel",
     "penumbra-num/parallel",
     "penumbra-proof-params/parallel",
-    "penumbra-proof-setup/parallel",
+    "penumbra-proof-setup",
     "penumbra-shielded-pool/parallel",
     "penumbra-tct/parallel",
     "poseidon377/parallel",
 ]
-=======
-required-features = ["paramgen"]
->>>>>>> 46a4db13
 
-[features]
-paramgen = ["penumbra-proof-setup"]
 [dependencies]
 anyhow                           = { version = "1.0.94", default-features = false }
 ark-crypto-primitives            = { version = "0.4.0", default-features = false, features = ["encryption", "merkle_tree", "r1cs"] }
